--- conflicted
+++ resolved
@@ -281,28 +281,32 @@
         # setter method for that attribute
         self.__setattr__(name, value)
 
-<<<<<<< HEAD
-    def add_diagnostics(self, diaglist):
-        """Updates the process's list of diagnostics.
-        
-        **Function-call argument** \n        
-        
-        :param diaglist:    list of names of diagnostic variables
-        :type diaglist:     list
-
-        
-        **Object attributes** \n
-        
-        During method execution following object attribute is modified:
-        
-        :ivar frozenset _diag_vars:     extended by the list ``diaglist`` given as 
-                                        method argument
-                                        
-        """
-        self._diag_vars = frozenset.union(self._diag_vars, diaglist)
-=======
+## REVIEW again - method deleted in v.0.3 ##
+
+   # def add_diagnostics(self, diaglist):
+   #     """Updates the process's list of diagnostics.
+   #     
+   #     **Function-call argument** \n        
+   #     
+   #     :param diaglist:    list of names of diagnostic variables
+   #     :type diaglist:     list
+   #
+   #     
+   #     **Object attributes** \n
+   #     
+   #     During method execution following object attribute is modified:
+   #     
+   #     :ivar frozenset _diag_vars:     extended by the list ``diaglist`` given as 
+   #                                     method argument
+   #                                     
+   #     """
+   #     self._diag_vars = frozenset.union(self._diag_vars, diaglist)
+    
+
     def init_diagnostic(self, name, value=0.):
-        '''Define a new diagnostic quantity called name
+        ''' REVIEW DOCSTRING - new method in v.03
+
+	Define a new diagnostic quantity called name
         and initialize it with the given value.
 
         quantity is accessible and settable in two ways:
@@ -318,11 +322,11 @@
         self.__setattr__(name, value)
 
     def remove_diagnostic(self, name):
-        '''Remove a diagnostic from the process.diagnostic dictionary
+        ''' REVIEW DOCSTRING - new method in v.03
+	Remove a diagnostic from the process.diagnostic dictionary
         and also delete the associated process attribute.'''
         _ = self.diagnostics.pop(name)
         delattr(type(self), name)
->>>>>>> d4af28f5
 
     def add_input(self, inputlist):
         """Updates the process's list of inputs.
@@ -333,23 +337,16 @@
         """
         self._input_vars = frozenset.union(self._input_vars, inputlist)
 
-<<<<<<< HEAD
-    @property
-    def diagnostics(self):
-        """dictionary with all diagnostic variables
-        
-        :getter:    Returns the content of ``self._diag_vars``.
-        :type:      dict
-        
-        """
-        return { key:value for key, value in self.__dict__.items()
-                 if key in self._diag_vars }
-=======
-    # @property
-    # def diagnostics(self):
-    #     return { key:value for key, value in self.__dict__.items()
-    #              if key in self._diag_vars }
->>>>>>> d4af28f5
+   # @property
+   # def diagnostics(self):
+   #     """dictionary with all diagnostic variables
+   #     
+   #     :getter:    Returns the content of ``self._diag_vars``.
+   #     :type:      dict
+   #     
+   #     """
+   #     return { key:value for key, value in self.__dict__.items()
+   #              if key in self._diag_vars }
     @property
     def input(self):
         """dictionary with all input variables
